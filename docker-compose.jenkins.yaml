services:
  jenkins:
<<<<<<< HEAD
    environment:
        - TZ=Asia/Seoul
    build:
      context: ./infra
      dockerfile: Dockerfile
    user: root
=======
    image: jenkins/jenkins:lts
>>>>>>> e5734d23
    ports:
      - "8088:8080"  # 웹 UI 접근용
      - "50000:50000"  # 에이전트 포트
    volumes:
      - jenkins_home:/var/jenkins_home
      - /var/run/docker.sock:/var/run/docker.sock
    user: root
    restart: unless-stopped
    # networks:
    #   - jenkins-net
  
volumes:
  jenkins_home:

# networks:
#   jenkins-net:
#     external: true
<|MERGE_RESOLUTION|>--- conflicted
+++ resolved
@@ -1,15 +1,11 @@
 services:
   jenkins:
-<<<<<<< HEAD
     environment:
         - TZ=Asia/Seoul
     build:
       context: ./infra
       dockerfile: Dockerfile
     user: root
-=======
-    image: jenkins/jenkins:lts
->>>>>>> e5734d23
     ports:
       - "8088:8080"  # 웹 UI 접근용
       - "50000:50000"  # 에이전트 포트
