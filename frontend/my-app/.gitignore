<<<<<<< HEAD
# See https://help.github.com/articles/ignoring-files/ for more about ignoring files.

# dependencies
/node_modules
/.pnp
.pnp.*
.yarn/*
!.yarn/patches
!.yarn/plugins
!.yarn/releases
!.yarn/versions

# testing
/coverage

# next.js
/.next/
/out/

# production
/build

# misc
.DS_Store
*.pem

# debug
npm-debug.log*
yarn-debug.log*
yarn-error.log*
.pnpm-debug.log*

# env files (can opt-in for committing if needed)
.env*

# vercel
.vercel

# typescript
*.tsbuildinfo
next-env.d.ts
=======
# See https://help.github.com/articles/ignoring-files/ for more about ignoring files.

# dependencies
/node_modules
/.pnp
.pnp.*
.yarn/*
!.yarn/patches
!.yarn/plugins
!.yarn/releases
!.yarn/versions

# testing
/coverage

# next.js
/.next/
/out/

# production
/build

# misc
.DS_Store
*.pem

# debug
npm-debug.log*
yarn-debug.log*
yarn-error.log*
.pnpm-debug.log*

# env files (can opt-in for committing if needed)
.env*

# vercel
.vercel

# typescript
*.tsbuildinfo
next-env.d.ts

# 환경별 설정 파일 (API 주소, 포트 등이 다름)
config/env.ts
package.json

# 개발 문서들 (배포환경에 불필요)
sse_improvement.md
ts_improvement.md
report1.md
memo.md
html5_to_qrscanner.md
frontend-analysis-report.md

# 개발환경 전용 Docker 파일
Dockerfile.dev
Dockerfile.prod
>>>>>>> 6a62697a
<|MERGE_RESOLUTION|>--- conflicted
+++ resolved
@@ -1,46 +1,3 @@
-<<<<<<< HEAD
-# See https://help.github.com/articles/ignoring-files/ for more about ignoring files.
-
-# dependencies
-/node_modules
-/.pnp
-.pnp.*
-.yarn/*
-!.yarn/patches
-!.yarn/plugins
-!.yarn/releases
-!.yarn/versions
-
-# testing
-/coverage
-
-# next.js
-/.next/
-/out/
-
-# production
-/build
-
-# misc
-.DS_Store
-*.pem
-
-# debug
-npm-debug.log*
-yarn-debug.log*
-yarn-error.log*
-.pnpm-debug.log*
-
-# env files (can opt-in for committing if needed)
-.env*
-
-# vercel
-.vercel
-
-# typescript
-*.tsbuildinfo
-next-env.d.ts
-=======
 # See https://help.github.com/articles/ignoring-files/ for more about ignoring files.
 
 # dependencies
@@ -97,5 +54,4 @@
 
 # 개발환경 전용 Docker 파일
 Dockerfile.dev
-Dockerfile.prod
->>>>>>> 6a62697a
+Dockerfile.prod