<<<<<<< HEAD
import { useQuery } from "@tanstack/react-query"
import { config } from '@/config/env'
import { Product, SearchOptions, ProductListResponse, ProductDetailResponse } from '@/types'
import { measureNetworkRequest } from '@/utils/performance'

// Product 타입을 다시 export
export type { Product }

interface Options extends SearchOptions {
  id?: string | number;
}

async function fetchProducts(options: Options = {}): Promise<{ product: Product | null; products: Product[] }> {
  const { id, keyword = "", category = "" } = options

  // id가 있으면 단일 상품 조회
  if (id) {
    const res = await fetch(`${config.API_ENDPOINTS.PRODUCTS}/${id}`)
    if (!res.ok) throw new Error("상품 데이터 로드 실패")
    const data: ProductDetailResponse = await res.json()
    return { product: data.product || null, products: [] }
  }

  // 리스트(검색/카테고리)
  let url = config.API_ENDPOINTS.PRODUCTS
  if (keyword && keyword.trim().length > 0) {
    url = `${config.API_ENDPOINTS.PRODUCTS_SEARCH}?keyword=${encodeURIComponent(keyword)}`
  } else if (category && category !== "전체") {
    url = `${config.API_ENDPOINTS.PRODUCTS_CATEGORY}/${encodeURIComponent(category)}`
  }

  const res = await fetch(url)
  if (!res.ok) throw new Error("상품 데이터 로드 실패")
  const data: ProductListResponse = await res.json()
  return { product: null, products: Array.isArray(data.products) ? data.products : [] }
}

export function useProducts(options: Options = {}) {
  // 쿼리 키를 옵션별로 유니크하게!
  const queryKey = ["products", options]

  const {
    data,
    isLoading: loading,
    error,
  } = useQuery({
    queryKey,
    queryFn: () => measureNetworkRequest(
      () => fetchProducts(options),
      `products-${options.id || options.category || 'all'}`
    ),
    // 상품 데이터는 자주 변경되지 않으므로 더 긴 캐시 시간 설정
    staleTime: 5 * 60 * 1000, // 5분 동안 캐시 유지
    gcTime: 10 * 60 * 1000, // 10분 동안 가비지 컬렉션 방지
    // 백그라운드에서 refetch 비활성화 (사용자가 페이지에 있을 때만)
    refetchOnWindowFocus: false,
    // 네트워크 재연결 시에만 refetch
    refetchOnReconnect: true,
    // 에러 발생 시 재시도 설정
    retry: (failureCount, error: any) => {
      // 4xx 에러는 재시도하지 않음
      if (error?.status >= 400 && error?.status < 500) {
        return false;
      }
      // 최대 2번까지만 재시도
      return failureCount < 2;
    },
  })

  return {
    product: data?.product ?? null,
    products: data?.products ?? [],
    loading,
    error,
  }
=======
import { useQuery } from "@tanstack/react-query"
import { config } from '@/config/env'
import { Product, SearchOptions, ProductListResponse, ProductDetailResponse } from '@/types'
import { measureNetworkRequest } from '@/utils/performance'

// Product 타입을 다시 export
export type { Product }

interface Options extends SearchOptions {
  id?: string | number;
}

// 에러 타입 정의
interface ApiError {
  status?: number;
  message?: string;
  [key: string]: unknown;
}

async function fetchProducts(options: Options = {}): Promise<{ product: Product | null; products: Product[] }> {
  const { id, keyword = "", category = "" } = options

  // 디버깅을 위한 로그 추가
  console.log('[Products API] API_BASE_URL:', config.API_BASE_URL);
  console.log('[Products API] API_ENDPOINTS.PRODUCTS:', config.API_ENDPOINTS.PRODUCTS);

  // id가 있으면 단일 상품 조회
  if (id) {
    const url = `${config.API_ENDPOINTS.PRODUCTS}/${id}`;
    console.log('[Products API] 단일 상품 조회 URL:', url);
    const res = await fetch(url)
    if (!res.ok) {
      console.error('[Products API] 단일 상품 조회 실패:', res.status, res.statusText);
      throw new Error("상품 데이터 로드 실패")
    }
    const data: ProductDetailResponse = await res.json()
    return { product: data.product || null, products: [] }
  }

  // 리스트(검색/카테고리)
  let url = config.API_ENDPOINTS.PRODUCTS
  if (keyword && keyword.trim().length > 0) {
    url = `${config.API_ENDPOINTS.PRODUCTS_SEARCH}?keyword=${encodeURIComponent(keyword)}`
  } else if (category && category !== "전체") {
    url = `${config.API_ENDPOINTS.PRODUCTS_CATEGORY}/${encodeURIComponent(category)}`
  }

  console.log('[Products API] 상품 목록 조회 URL:', url);
  const res = await fetch(url)
  if (!res.ok) {
    console.error('[Products API] 상품 목록 조회 실패:', res.status, res.statusText);
    throw new Error("상품 데이터 로드 실패")
  }
  const data: ProductListResponse = await res.json()
  console.log('[Products API] 상품 목록 조회 성공, 상품 수:', data.products?.length || 0);
  return { product: null, products: Array.isArray(data.products) ? data.products : [] }
}

export function useProducts(options: Options = {}) {
  // 쿼리 키를 옵션별로 유니크하게!
  const queryKey = ["products", options]

  const {
    data,
    isLoading: loading,
    error,
  } = useQuery({
    queryKey,
    queryFn: () => measureNetworkRequest(
      () => fetchProducts(options),
      `products-${options.id || options.category || 'all'}`
    ),
    // 상품 데이터는 자주 변경되지 않으므로 더 긴 캐시 시간 설정
    staleTime: 5 * 60 * 1000, // 5분 동안 캐시 유지
    gcTime: 10 * 60 * 1000, // 10분 동안 가비지 컬렉션 방지
    // 백그라운드에서 refetch 비활성화 (사용자가 페이지에 있을 때만)
    refetchOnWindowFocus: false,
    // 네트워크 재연결 시에만 refetch
    refetchOnReconnect: true,
    // 에러 발생 시 재시도 설정
    retry: (failureCount: number, error: ApiError) => {
      // 4xx 에러는 재시도하지 않음
      if (error?.status && error.status >= 400 && error.status < 500) {
        return false;
      }
      // 최대 2번까지만 재시도
      return failureCount < 2;
    },
  })

  return {
    product: data?.product ?? null,
    products: data?.products ?? [],
    loading,
    error,
  }
>>>>>>> 6a62697a
}<|MERGE_RESOLUTION|>--- conflicted
+++ resolved
@@ -1,80 +1,3 @@
-<<<<<<< HEAD
-import { useQuery } from "@tanstack/react-query"
-import { config } from '@/config/env'
-import { Product, SearchOptions, ProductListResponse, ProductDetailResponse } from '@/types'
-import { measureNetworkRequest } from '@/utils/performance'
-
-// Product 타입을 다시 export
-export type { Product }
-
-interface Options extends SearchOptions {
-  id?: string | number;
-}
-
-async function fetchProducts(options: Options = {}): Promise<{ product: Product | null; products: Product[] }> {
-  const { id, keyword = "", category = "" } = options
-
-  // id가 있으면 단일 상품 조회
-  if (id) {
-    const res = await fetch(`${config.API_ENDPOINTS.PRODUCTS}/${id}`)
-    if (!res.ok) throw new Error("상품 데이터 로드 실패")
-    const data: ProductDetailResponse = await res.json()
-    return { product: data.product || null, products: [] }
-  }
-
-  // 리스트(검색/카테고리)
-  let url = config.API_ENDPOINTS.PRODUCTS
-  if (keyword && keyword.trim().length > 0) {
-    url = `${config.API_ENDPOINTS.PRODUCTS_SEARCH}?keyword=${encodeURIComponent(keyword)}`
-  } else if (category && category !== "전체") {
-    url = `${config.API_ENDPOINTS.PRODUCTS_CATEGORY}/${encodeURIComponent(category)}`
-  }
-
-  const res = await fetch(url)
-  if (!res.ok) throw new Error("상품 데이터 로드 실패")
-  const data: ProductListResponse = await res.json()
-  return { product: null, products: Array.isArray(data.products) ? data.products : [] }
-}
-
-export function useProducts(options: Options = {}) {
-  // 쿼리 키를 옵션별로 유니크하게!
-  const queryKey = ["products", options]
-
-  const {
-    data,
-    isLoading: loading,
-    error,
-  } = useQuery({
-    queryKey,
-    queryFn: () => measureNetworkRequest(
-      () => fetchProducts(options),
-      `products-${options.id || options.category || 'all'}`
-    ),
-    // 상품 데이터는 자주 변경되지 않으므로 더 긴 캐시 시간 설정
-    staleTime: 5 * 60 * 1000, // 5분 동안 캐시 유지
-    gcTime: 10 * 60 * 1000, // 10분 동안 가비지 컬렉션 방지
-    // 백그라운드에서 refetch 비활성화 (사용자가 페이지에 있을 때만)
-    refetchOnWindowFocus: false,
-    // 네트워크 재연결 시에만 refetch
-    refetchOnReconnect: true,
-    // 에러 발생 시 재시도 설정
-    retry: (failureCount, error: any) => {
-      // 4xx 에러는 재시도하지 않음
-      if (error?.status >= 400 && error?.status < 500) {
-        return false;
-      }
-      // 최대 2번까지만 재시도
-      return failureCount < 2;
-    },
-  })
-
-  return {
-    product: data?.product ?? null,
-    products: data?.products ?? [],
-    loading,
-    error,
-  }
-=======
 import { useQuery } from "@tanstack/react-query"
 import { config } from '@/config/env'
 import { Product, SearchOptions, ProductListResponse, ProductDetailResponse } from '@/types'
@@ -171,5 +94,4 @@
     loading,
     error,
   }
->>>>>>> 6a62697a
 }