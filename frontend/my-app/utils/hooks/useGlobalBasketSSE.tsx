--- conflicted
+++ resolved
@@ -6,58 +6,12 @@
 import { authStorage } from "@/utils/storage";
 import { config } from "@/config/env";
 import ToastManager from '@/utils/toastManager';
-<<<<<<< HEAD
-// @ts-ignore
-=======
 import type { Basket, BasketItem, BasketData } from "@/types";
->>>>>>> 6a62697a
 import { NativeEventSource, EventSourcePolyfill } from 'event-source-polyfill';
 
 // EventSource polyfill 설정
 const EventSource = NativeEventSource || EventSourcePolyfill;
 
-<<<<<<< HEAD
-// 전역 변수들
-let globalEventSource: EventSource | null = null;
-let globalBasketData: any = null;
-let globalListeners = new Set<((data: any) => void)>();
-let isConnecting = false;
-let connectionCheckInterval: NodeJS.Timeout | null = null;
-
-// 연결 상태 체크 함수
-function startConnectionCheck() {
-  // 기존 체크 인터벌 정리
-  if (connectionCheckInterval) {
-    clearInterval(connectionCheckInterval);
-  }
-  
-  // 15초마다 연결 상태 체크
-  connectionCheckInterval = setInterval(() => {
-    const readyState = globalEventSource?.readyState;
-    const stateText = readyState === 0 ? 'CONNECTING' : 
-                     readyState === 1 ? 'OPEN' : 
-                     readyState === 2 ? 'CLOSED' : 'UNKNOWN';
-    
-    console.log(`[Global SSE] 연결 상태 체크 - 상태: ${stateText}, 연결중: ${isConnecting}, 리스너 수: ${globalListeners.size}`);
-    
-    // 연결이 끊어진 경우 재연결 시도
-    if (readyState === 2 && !isConnecting) {
-      console.log('[Global SSE] 연결이 끊어짐 감지 - 재연결 시도');
-      reconnectGlobalSSE();
-    }
-  }, 15000); // 15초마다 체크
-}
-
-function stopConnectionCheck() {
-  if (connectionCheckInterval) {
-    clearInterval(connectionCheckInterval);
-    connectionCheckInterval = null;
-  }
-}
-
-// SSE 연결 함수
-async function connectGlobalSSE(basketId: string | null, token: string | null) {
-=======
 // EventSource 확장 타입 (연결 시작 시간 저장용)
 interface ExtendedEventSource extends EventSource {
   _connectionStartTime?: number;
@@ -294,7 +248,6 @@
 
 // SSE 연결 함수
 async function connectGlobalSSE(basketId: string | null, token: string | null): Promise<void> {
->>>>>>> 6a62697a
   // 이미 연결 중이거나 유효한 연결이 있으면 중복 연결 방지
   if (isConnecting || (globalEventSource && globalEventSource.readyState === EventSource.OPEN)) {
     console.log('[Global SSE] 이미 연결 중이거나 연결됨 - 중복 연결 방지');
@@ -306,8 +259,6 @@
     return;
   }
 
-<<<<<<< HEAD
-=======
   // 활성화된 장바구니인지 확인 후에만 연결 (재시도 로직 추가)
   const maxRetries = 15; // 10 → 15로 증가
   const retryDelay = 300; // 200ms → 300ms로 증가
@@ -350,7 +301,6 @@
     }
   }
 
->>>>>>> 6a62697a
   // 기존 연결 정리
   if (globalEventSource) {
     globalEventSource.close();
@@ -358,12 +308,6 @@
   }
 
   isConnecting = true;
-<<<<<<< HEAD
-  console.log('[Global SSE] 연결 시도 - basketId:', basketId);
-
-  try {
-    const url = `${config.API_BASE_URL}/api/baskets/my/stream`;
-=======
   updateConnectionStatus('connecting');
   console.log('[Global SSE] 연결 시도 - basketId:', basketId);
   
@@ -374,7 +318,6 @@
     const url = `${config.API_BASE_URL}/api/baskets/my/stream`;
     console.log('[Global SSE] 연결 URL:', url);
     console.log('[Global SSE] API_BASE_URL:', config.API_BASE_URL);
->>>>>>> 6a62697a
     
     // EventSourcePolyfill 사용
     globalEventSource = new EventSourcePolyfill(url, {
@@ -387,40 +330,27 @@
         retryInterval: 5000, // 재연결 간격 5초
         maxRetries: 50, // 최대 재연결 시도 횟수
         withCredentials: false,
-<<<<<<< HEAD
-      });
-=======
       }) as ExtendedEventSource;
       
     // 연결 시작 시간을 EventSource 객체에 저장
     globalEventSource._connectionStartTime = connectionStartTime;
->>>>>>> 6a62697a
 
     // EventSource 이벤트 리스너 설정
     if (globalEventSource) {
       globalEventSource.onopen = () => {
         console.log("[Global SSE] SSE 연결 성공");
         isConnecting = false;
-<<<<<<< HEAD
-        
-        // 15초마다 연결 상태 체크 시작
-=======
         retryAttempt = 0; // 연결 성공 시 재시도 횟수 초기화
         
         // 연결 성공 후 실제 메시지 수신 가능 여부 테스트
         testSSEConnection();
         
         // 연결 상태 체크를 더 빠르게 시작 (15초 → 5초)
->>>>>>> 6a62697a
         startConnectionCheck();
       };
 
       // 바구니 데이터 처리 함수
-<<<<<<< HEAD
-      const handleBasketData = (data: any) => {
-=======
       const handleBasketData = (data: Basket): void => {
->>>>>>> 6a62697a
          console.log("[Global SSE] 데이터 수신됨:", data?.items?.length || 0, "개 상품");
          
          // 데이터 유효성 검증 (간단하게)
@@ -435,22 +365,13 @@
            const currentItems = data.items;
            
            // 새로 추가된 상품 찾기
-<<<<<<< HEAD
-           const addedItems = currentItems.filter((currentItem: any) => 
-             !previousItems.some((prevItem: any) => 
-=======
            const addedItems = currentItems.filter((currentItem: BasketItem) => 
              !previousItems.some((prevItem: BasketItem) => 
->>>>>>> 6a62697a
                prevItem.epcPattern === currentItem.epcPattern
              )
            );
            
-<<<<<<< HEAD
-           // 상품이 추가된 경우에만 toast 표시
-=======
            // 상품이 추가된 경우에만 toast 표시 및 알림 상태 설정
->>>>>>> 6a62697a
            if (addedItems.length > 0) {
              const addedItem = addedItems[0];
              const productName = addedItem?.product?.name || '상품';
@@ -458,8 +379,6 @@
              
              console.log("[Global SSE] 상품 추가 감지:", productName);
              ToastManager.basketAdded(productName, productImageUrl);
-<<<<<<< HEAD
-=======
              
              // 새로운 상품 알림 상태 설정 (현재 페이지가 장바구니 페이지가 아닐 때만)
              try {
@@ -478,7 +397,6 @@
              } catch (error) {
                console.error("[Global SSE] 새로운 상품 알림 상태 설정 실패:", error);
              }
->>>>>>> 6a62697a
            }
          } else if (data && data.items && data.items.length > 0 && (!globalBasketData || !globalBasketData.items)) {
            // 첫 번째 데이터 수신 시에도 상품 추가 알림
@@ -488,8 +406,6 @@
            
            console.log("[Global SSE] 초기 상품 감지:", productName);
            ToastManager.basketAdded(productName, productImageUrl);
-<<<<<<< HEAD
-=======
            
            // 새로운 상품 알림 상태 설정 (현재 페이지가 장바구니 페이지가 아닐 때만)
            try {
@@ -508,7 +424,6 @@
            } catch (error) {
              console.error("[Global SSE] 초기 상품 알림 상태 설정 실패:", error);
            }
->>>>>>> 6a62697a
          }
          
          globalBasketData = data;
@@ -522,11 +437,7 @@
          try {
             const store = useBasketStore.getState();
             if (store.setBasketData) {
-<<<<<<< HEAD
-              store.setBasketData(data);
-=======
               store.setBasketData(data as BasketData);
->>>>>>> 6a62697a
               console.log("[Global SSE] Store에 데이터 저장:", data?.items?.length || 0, "개 상품");
             }
           } catch (error) {
@@ -534,24 +445,15 @@
           }
 
          // 서비스 워커에 데이터 전송
-<<<<<<< HEAD
-         if (typeof window !== 'undefined' && (window as any).sendBasketUpdateToSW) {
-           (window as any).sendBasketUpdateToSW(data);
-=======
          if (typeof window !== 'undefined' && 'sendBasketUpdateToSW' in window) {
            (window as { sendBasketUpdateToSW: (data: Basket) => void }).sendBasketUpdateToSW(data);
->>>>>>> 6a62697a
          }
        };
 
       // 이벤트 리스너 설정
       globalEventSource.addEventListener('basket-initial', (event: MessageEvent) => {
         try {
-<<<<<<< HEAD
-          const data = JSON.parse(event.data);
-=======
           const data: Basket = JSON.parse(event.data);
->>>>>>> 6a62697a
           handleBasketData(data);
         } catch (e) {
           console.error("[Global SSE] basket-initial 데이터 파싱 실패:", e);
@@ -560,65 +462,25 @@
 
       globalEventSource.addEventListener('basket-update', (event: MessageEvent) => {
         try {
-<<<<<<< HEAD
-          const data = JSON.parse(event.data);
-=======
           const data: Basket = JSON.parse(event.data);
->>>>>>> 6a62697a
           handleBasketData(data);
         } catch (e) {
           console.error("[Global SSE] basket-update 데이터 파싱 실패:", e);
         }
       });
-<<<<<<< HEAD
 
       globalEventSource.onerror = (error: Event) => {
-        console.log("[Global SSE] 연결 에러 - 자동 재연결 대기", error);
-        
-        // 에러 타입별 처리
-        if (error instanceof Event) {
-          const target = error.target as EventSource;
-          if (target && target.readyState === EventSource.CLOSED) {
-            console.log("[Global SSE] 연결이 정상적으로 종료됨");
-          } else {
-            console.log("[Global SSE] 네트워크 에러 발생");
-          }
-        }
-        
+        console.log("[Global SSE] 연결 에러 - 재연결 준비", error);
+
+        // 에러 분류 및 정보 업데이트
+        const errorInfo = classifyError(error);
+        updateErrorInfo(errorInfo);
+
         if (globalEventSource) {
           globalEventSource.close();
           globalEventSource = null;
         }
-        
-        isConnecting = false;
-        stopConnectionCheck(); // 연결 체크 중지
-        
-        // 3초 후 자동 재연결 시도
-        setTimeout(() => {
-          if (!isConnecting) {
-            console.log("[Global SSE] 자동 재연결 시도");
-            reconnectGlobalSSE();
-          }
-        }, 3000);
-      };
-    }
-
-  } catch (e: any) {
-    console.warn("[Global SSE] EventSource 생성 실패:", e.message || e);
-    isConnecting = false;
-=======
-
-      globalEventSource.onerror = (error: Event) => {
-        console.log("[Global SSE] 연결 에러 - 재연결 준비", error);
-
-        // 에러 분류 및 정보 업데이트
-        const errorInfo = classifyError(error);
-        updateErrorInfo(errorInfo);
-
-        if (globalEventSource) {
-          globalEventSource.close();
-          globalEventSource = null;
-        }
+      });
 
         isConnecting = false;
         updateConnectionStatus('error');
@@ -656,44 +518,12 @@
     
     isConnecting = false;
     updateConnectionStatus('error');
->>>>>>> 6a62697a
   }
 }
 
 // 전역 SSE 훅 (수동 연결 전용)
 export function useGlobalBasketSSE(): Basket | null {
   const { accessToken: token } = useAuth();
-<<<<<<< HEAD
-  const basketId = useBasketStore((s: any) => s.basketId);
-  const setBasketData = useBasketStore((s: any) => s.setBasketData);
-
-  const [basket, setBasket] = useState<any>(null);
-  const listenerRef = useRef<((data: any) => void) | null>(null);
-
-  // SSE 연결 관리
-  useEffect(() => {
-    if (!token || !basketId) {
-      console.log('[Global SSE] 연결 조건 불충족 - token:', !!token, 'basketId:', basketId);
-      return;
-    }
-
-    console.log('[Global SSE] 연결 조건 충족 - SSE 연결 시작');
-    
-    // 연결 지연 (Store hydration 완료 대기)
-    const connectionTimer = setTimeout(() => {
-      connectGlobalSSE(basketId, token).catch(error => {
-        console.error('[Global SSE] 연결 실패:', error);
-      });
-    }, 500);
-    
-    // cleanup
-    return () => {
-      clearTimeout(connectionTimer);
-      console.log('[Global SSE] cleanup - 연결 해제');
-      disconnectGlobalSSE();
-    };
-  }, [token, basketId]);
-=======
   const basketId = useBasketStore((s) => s.basketId);
   const activatedBasketId = useBasketStore((s) => s.activatedBasketId);
   const setBasketData = useBasketStore((s) => s.setBasketData);
@@ -705,17 +535,12 @@
   // 활성화 완료 후 reconnectGlobalSSE()를 통해서만 연결
   console.log('[Global SSE] 훅 초기화 - 자동 연결 비활성화, 수동 연결 대기 중');
   console.log('[Global SSE] 현재 상태 - basketId:', basketId, 'activatedBasketId:', activatedBasketId, 'hasToken:', !!token);
->>>>>>> 6a62697a
 
   // 리스너 등록
   useEffect(() => {
     listenerRef.current = (data: Basket) => {
       setBasket(data);
-<<<<<<< HEAD
-      setBasketData(data);
-=======
       setBasketData(data as BasketData);
->>>>>>> 6a62697a
     };
     globalListeners.add(listenerRef.current);
 
@@ -732,17 +557,6 @@
     };
   }, [setBasketData]);
 
-<<<<<<< HEAD
-  // 전역 재연결 함수 노출
-  useEffect(() => {
-    if (typeof window !== 'undefined') {
-      (window as any).reconnectSSE = () => {
-        console.log('[Global SSE] 전역 재연결 함수 호출');
-        reconnectGlobalSSE();
-      };
-    }
-  }, []);
-=======
   return basket;
 }
 
@@ -767,7 +581,6 @@
   
   return status;
 }
->>>>>>> 6a62697a
 
 // SSE 에러 정보를 구독하는 훅
 export function useSSEErrorInfo(): SSEErrorInfo | null {
@@ -792,26 +605,18 @@
 }
 
 // 전역 SSE 연결 해제 함수
-<<<<<<< HEAD
-export function disconnectGlobalSSE() {
-=======
 export function disconnectGlobalSSE(): void {
->>>>>>> 6a62697a
   if (globalEventSource) {
     globalEventSource.close();
     globalEventSource = null;
   }
   globalBasketData = null;
   globalListeners.clear();
-<<<<<<< HEAD
-  isConnecting = false;
-=======
   globalStatusListeners.clear();
   globalErrorListeners.clear();
   isConnecting = false;
   lastError = null;
   updateConnectionStatus('disconnected');
->>>>>>> 6a62697a
   stopConnectionCheck(); // 연결 체크 중지
 }
 
@@ -833,21 +638,6 @@
   try {
     const store = useBasketStore.getState();
     const basketId = store?.basketId || null;
-<<<<<<< HEAD
-    const token = authStorage.getAccessToken();
-    
-    console.log('[Global SSE] 재연결 시도 - basketId:', basketId, 'hasToken:', !!token);
-    
-    if (basketId && token) {
-      setTimeout(() => {
-        connectGlobalSSE(basketId, token);
-      }, 1000);
-    } else {
-      console.warn('[Global SSE] 재연결 조건 불충족');
-    }
-  } catch (error) {
-    console.error('[Global SSE] 재연결 실패:', error);
-=======
     const activatedBasketId = store?.activatedBasketId || null;
     const token = authStorage.getAccessToken();
     
@@ -871,6 +661,5 @@
       retryAttempt
     };
     updateErrorInfo(errorInfo);
->>>>>>> 6a62697a
   }
 } 