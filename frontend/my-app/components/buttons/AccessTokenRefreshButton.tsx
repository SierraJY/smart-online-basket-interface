<<<<<<< HEAD
'use client';

import React from 'react';
import { useAuth } from '@/utils/hooks/useAuth';

export default function AccessTokenRefreshButton() {
  const { refreshAccessToken } = useAuth();
  const handleRefresh = async () => {
    try {
      const newToken = await refreshAccessToken();
      alert('갱신 성공!\n새 accessToken:\n' + newToken);
      // 여기서 console.log로 상태/스토리지 확인도 가능!
      console.log('새 accessToken:', newToken);
    } catch (err: any) {
      alert('갱신 실패!\n' + err.message);
      console.error(err);
    }
  };

  return (
    <button
      onClick={handleRefresh}
      className="px-4 py-2 rounded bg-green-700 text-white shadow hover:bg-green-800 mt-4"
      style={{ fontWeight: 700 }}
    >
      accessToken 리프레시 테스트
    </button>
  );
}
=======
'use client';

import React from 'react';
import { useAuth } from '@/utils/hooks/useAuth';

export default function AccessTokenRefreshButton() {
  const { refreshAccessToken } = useAuth();
  const handleRefresh = async () => {
    try {
      const newToken = await refreshAccessToken();
      alert('갱신 성공!\n새 accessToken:\n' + newToken);
      // 여기서 console.log로 상태/스토리지 확인도 가능!
      console.log('새 accessToken:', newToken);
    } catch (err: unknown) {
      const errorMessage = err instanceof Error ? err.message : '알 수 없는 오류가 발생했습니다.';
      alert('갱신 실패!\n' + errorMessage);
      console.error(err);
    }
  };

  return (
    <button
      onClick={handleRefresh}
      className="px-4 py-2 rounded bg-green-700 text-white shadow hover:bg-green-800 mt-4"
      style={{ fontWeight: 700 }}
    >
      accessToken 리프레시 테스트
    </button>
  );
}
>>>>>>> 6a62697a
<|MERGE_RESOLUTION|>--- conflicted
+++ resolved
@@ -1,34 +1,3 @@
-<<<<<<< HEAD
-'use client';
-
-import React from 'react';
-import { useAuth } from '@/utils/hooks/useAuth';
-
-export default function AccessTokenRefreshButton() {
-  const { refreshAccessToken } = useAuth();
-  const handleRefresh = async () => {
-    try {
-      const newToken = await refreshAccessToken();
-      alert('갱신 성공!\n새 accessToken:\n' + newToken);
-      // 여기서 console.log로 상태/스토리지 확인도 가능!
-      console.log('새 accessToken:', newToken);
-    } catch (err: any) {
-      alert('갱신 실패!\n' + err.message);
-      console.error(err);
-    }
-  };
-
-  return (
-    <button
-      onClick={handleRefresh}
-      className="px-4 py-2 rounded bg-green-700 text-white shadow hover:bg-green-800 mt-4"
-      style={{ fontWeight: 700 }}
-    >
-      accessToken 리프레시 테스트
-    </button>
-  );
-}
-=======
 'use client';
 
 import React from 'react';
@@ -58,5 +27,4 @@
       accessToken 리프레시 테스트
     </button>
   );
-}
->>>>>>> 6a62697a
+}